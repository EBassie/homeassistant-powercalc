--- conflicted
+++ resolved
@@ -104,27 +104,19 @@
 
         brightness = attrs.get(ATTR_BRIGHTNESS)
         if brightness is None:
-<<<<<<< HEAD
-            _LOGGER.error("%s: Could not calculate power. no brightness set", entity_state.entity_id)
-=======
             _LOGGER.error(
                 "%s: Could not calculate power. no brightness set",
                 entity_state.entity_id,
             )
->>>>>>> 28fc92a6
             return None
         if brightness > 255:
             brightness = 255
 
         if color_mode is COLOR_MODE_UNKNOWN:
-<<<<<<< HEAD
-            _LOGGER.debug("%s: Could not calculate power. color mode unknown", entity_state.entity_id)
-=======
             _LOGGER.debug(
                 "%s: Could not calculate power. color mode unknown",
                 entity_state.entity_id,
             )
->>>>>>> 28fc92a6
             return None
 
         try:
@@ -162,15 +154,11 @@
                 light_setting.color_temp,
             )
         elif color_mode == COLOR_MODE_BRIGHTNESS:
-<<<<<<< HEAD
-            _LOGGER.debug("%s: Looking up power usage for bri:%s", entity_state.entity_id, brightness)
-=======
             _LOGGER.debug(
                 "%s: Looking up power usage for bri:%s",
                 entity_state.entity_id,
                 brightness,
             )
->>>>>>> 28fc92a6
 
         power = self.lookup_power(lookup_table, light_setting)
         _LOGGER.debug("%s: Calculated power:%s", entity_state.entity_id, power)
