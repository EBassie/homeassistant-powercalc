from __future__ import annotations

import glob
import json
import os
import sys
from pathlib import Path

sys.path.insert(
    1,
    os.path.abspath(
        os.path.join(Path(__file__), "../../../../custom_components/powercalc")
    ),
)

from aliases import MANUFACTURER_DIRECTORY_MAPPING
from pytablewriter import MarkdownTableWriter

DEVICE_TYPES = [
    ("light", "Lights"),
    ("smart_speaker", "Smart speakers"),
    ("smart_switch", "Smart switches"),
]

PROJECT_ROOT = os.path.realpath(os.path.join(os.path.abspath(__file__), "../../../../"))


def generate_supported_model_list():
    """Generate static file containing the supported models."""
    models = get_model_list()

<<<<<<< HEAD
    output = ""
    for device_type in DEVICE_TYPES:
        anchor = device_type[1].replace(" ", "-")
        output += f"- [{device_type[1]}](#{anchor})\n"
=======
    output = "".join(
        [f"- [{device_type[1]}](#{device_type[1]})\n" for device_type in DEVICE_TYPES]
    )
>>>>>>> ecfd88ab

    for device_type in DEVICE_TYPES:
        writer = MarkdownTableWriter()
        headers = [
            "manufacturer",
            "model id",
            "name",
            "calculation modes",
            "aliases",
        ]
        if device_type == "light":
            headers.append("color modes")

        writer.header_list = headers

        relevant_models = [
            model
            for model in models
            if (model.get("device_type") or "light") == device_type[0]
        ]
        rows = []
        for model in relevant_models:
            row = [
                model["manufacturer"],
                model["model"],
                model["name"],
                ",".join(model["supported_modes"]),
                ",".join(model.get("aliases") or []),
            ]
            if device_type == "light":
                row.append(",".join(model.get("color_modes") or []))
            rows.append(row)

        rows = sorted(rows, key=lambda x: (x[0], x[1]))
        writer.value_matrix = rows
        output += f"\n## {device_type[1]}\n#### {len(rows)} total\n\n"
        output += writer.dumps()

    md_file = open(os.path.join(PROJECT_ROOT, "docs/supported_models.md"), "w")
    md_file.write(output)
    md_file.close()

    print("Generated supported_models.md")


def get_model_list() -> list[dict]:
    models = []
    data_dir = f"{PROJECT_ROOT}/custom_components/powercalc/data"
    for json_path in glob.glob(
        f"{data_dir}/*/*/model.json",
        recursive=True,
    ):
        with open(json_path) as json_file:
            model_directory = os.path.dirname(json_path)
            model_data: dict = json.load(json_file)
            color_modes = get_color_modes(model_directory, data_dir, model_data)
            model_data.update(
                {
                    "model": os.path.basename(model_directory),
                    "manufacturer": os.path.basename(os.path.dirname(model_directory)),
                    "color_modes": color_modes,
                }
            )
            models.append(model_data)

    return models


def get_color_modes(model_directory: str, data_dir: str, model_data: dict) -> set:
    if "linked_lut" in model_data:
        model_directory = os.path.join(data_dir, model_data["linked_lut"])

    color_modes = set()
    for path in glob.glob(f"{model_directory}/**/*.csv.gz", recursive=True):
        filename = os.path.basename(path)
        index = filename.index(".")
        color_mode = filename[:index]
        color_modes.add(color_mode)
    return color_modes


def get_manufacturer_by_directory_name(search_directory: str) -> str | None:
    for manufacturer, directory in MANUFACTURER_DIRECTORY_MAPPING.items():
        if search_directory == directory:
            return manufacturer

    return None


generate_supported_model_list()<|MERGE_RESOLUTION|>--- conflicted
+++ resolved
@@ -29,16 +29,9 @@
     """Generate static file containing the supported models."""
     models = get_model_list()
 
-<<<<<<< HEAD
-    output = ""
-    for device_type in DEVICE_TYPES:
-        anchor = device_type[1].replace(" ", "-")
-        output += f"- [{device_type[1]}](#{anchor})\n"
-=======
     output = "".join(
         [f"- [{device_type[1]}](#{device_type[1]})\n" for device_type in DEVICE_TYPES]
     )
->>>>>>> ecfd88ab
 
     for device_type in DEVICE_TYPES:
         writer = MarkdownTableWriter()
